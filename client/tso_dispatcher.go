// Copyright 2023 TiKV Project Authors.
//
// Licensed under the Apache License, Version 2.0 (the "License");
// you may not use this file except in compliance with the License.
// You may obtain a copy of the License at
//
//     http://www.apache.org/licenses/LICENSE-2.0
//
// Unless required by applicable law or agreed to in writing, software
// distributed under the License is distributed on an "AS IS" BASIS,
// WITHOUT WARRANTIES OR CONDITIONS OF ANY KIND, either express or implied.
// See the License for the specific language governing permissions and
// limitations under the License.

package pd

import (
	"context"
	"fmt"
	"math/rand"
	"runtime/trace"
	"sync"
	"sync/atomic"
	"time"

	"github.com/opentracing/opentracing-go"
	"github.com/pingcap/errors"
	"github.com/pingcap/log"
	"github.com/tikv/pd/client/errs"
	"github.com/tikv/pd/client/retry"
	"github.com/tikv/pd/client/timerpool"
	"github.com/tikv/pd/client/tsoutil"
	"go.uber.org/zap"
)

// deadline is used to control the TS request timeout manually,
// it will be sent to the `tsDeadlineCh` to be handled by the `watchTSDeadline` goroutine.
type deadline struct {
	timer  *time.Timer
	done   chan struct{}
	cancel context.CancelFunc
}

func newTSDeadline(
	timeout time.Duration,
	done chan struct{},
	cancel context.CancelFunc,
) *deadline {
	timer := timerpool.GlobalTimerPool.Get(timeout)
	return &deadline{
		timer:  timer,
		done:   done,
		cancel: cancel,
	}
}

type tsoInfo struct {
	tsoServer           string
	reqKeyspaceGroupID  uint32
	respKeyspaceGroupID uint32
	respReceivedAt      time.Time
	physical            int64
	logical             int64
}

type tsoServiceProvider interface {
	getOption() *option
	getServiceDiscovery() ServiceDiscovery
	updateConnectionCtxs(ctx context.Context, dc string, connectionCtxs *sync.Map, onRecvCallback tsoStreamOnRecvCallback) bool
}

type tsoDispatcher struct {
	ctx    context.Context
	cancel context.CancelFunc
	dc     string

	provider tsoServiceProvider
	// URL -> *connectionContext
	connectionCtxs *sync.Map
	//batchController *tsoBatchController
	reqChan      chan *tsoRequest
	tsDeadlineCh chan *deadline
	lastTSOInfo  *tsoInfo

	nextBatchedReqID uint64
	batchBufferPool  sync.Pool
	pendingBatches   sync.Map

	updateConnectionCtxsCh chan struct{}
	tsoReqTokenCh          chan struct{}

	dispatcherID string

	beforeHandleDurationHist   *AutoDumpHistogram
	batchWaitTimerDuration     *AutoDumpHistogram
	batchNoWaitCollectDuration *AutoDumpHistogram
}

func newTSODispatcher(
	ctx context.Context,
	dc string,
	maxBatchSize int,
	provider tsoServiceProvider,
) *tsoDispatcher {
	dispatcherCtx, dispatcherCancel := context.WithCancel(ctx)
	//tsoBatchController := newTSOBatchController(
	//	make(chan *tsoRequest, maxBatchSize*2),
	//	maxBatchSize,
	//)
	//failpoint.Inject("shortDispatcherChannel", func() {
	//	tsoBatchController = newTSOBatchController(
	//		make(chan *tsoRequest, 1),
	//		maxBatchSize,
	//	)
	//})
	id := fmt.Sprintf("%d", dispatcherIDAlloc.Add(1))
	td := &tsoDispatcher{
		ctx:            dispatcherCtx,
		cancel:         dispatcherCancel,
		dc:             dc,
		provider:       provider,
		connectionCtxs: &sync.Map{},
		//batchController: tsoBatchController,
		reqChan:      make(chan *tsoRequest, maxBatchSize*2),
		tsDeadlineCh: make(chan *deadline, 1),

		batchBufferPool: sync.Pool{New: func() any {
			return newTSOBatchController(maxBatchSize)
		}},

		updateConnectionCtxsCh: make(chan struct{}, 1),
		tsoReqTokenCh:          make(chan struct{}, 256),

		dispatcherID: id,

		beforeHandleDurationHist:   NewAutoDumpingHistogram("beforeHandleDurationHist-"+id, 2e-5, 2000, 1, time.Minute),
		batchWaitTimerDuration:     NewAutoDumpingHistogram("batchWaitTimerDurationHist-"+id, 2e-5, 2000, 1, time.Minute),
		batchNoWaitCollectDuration: NewAutoDumpingHistogram("batchNoWaitCollectDurationHist-"+id, 2e-5, 2000, 1, time.Minute),
	}
	go td.watchTSDeadline()
	return td
}

func (td *tsoDispatcher) watchTSDeadline() {
	log.Info("[tso] start tso deadline watcher", zap.String("dc-location", td.dc))
	defer log.Info("[tso] exit tso deadline watcher", zap.String("dc-location", td.dc))
	for {
		select {
		case d := <-td.tsDeadlineCh:
			select {
			case <-d.timer.C:
				log.Error("[tso] tso request is canceled due to timeout",
					zap.String("dc-location", td.dc), errs.ZapError(errs.ErrClientGetTSOTimeout))
				d.cancel()
				timerpool.GlobalTimerPool.Put(d.timer)
			case <-d.done:
				timerpool.GlobalTimerPool.Put(d.timer)
			case <-td.ctx.Done():
				timerpool.GlobalTimerPool.Put(d.timer)
				return
			}
		case <-td.ctx.Done():
			return
		}
	}
}

func (td *tsoDispatcher) scheduleUpdateConnectionCtxs() {
	select {
	case td.updateConnectionCtxsCh <- struct{}{}:
	default:
	}
}

func (td *tsoDispatcher) close() {
	td.cancel()
	//td.batchController.clear()
	tsoErr := errors.WithStack(errClosing)
	td.revokePendingRequests(tsoErr)
}

func (td *tsoDispatcher) push(request *tsoRequest) {
	//td.batchController.tsoRequestCh <- request
	td.reqChan <- request
}

// For metrics
var dispatcherIDAlloc atomic.Int32

func (td *tsoDispatcher) handleDispatcher(wg *sync.WaitGroup) {
	var (
		ctx             = td.ctx
		dc              = td.dc
		provider        = td.provider
		svcDiscovery    = provider.getServiceDiscovery()
		option          = provider.getOption()
		connectionCtxs  = td.connectionCtxs
		batchController *tsoBatchController
	)

	log.Info("[tso] tso dispatcher created", zap.String("dc-location", dc))
	// Clean up the connectionCtxs when the dispatcher exits.
	defer func() {
		log.Info("[tso] exit tso dispatcher", zap.String("dc-location", dc))
		// Cancel all connections.
		connectionCtxs.Range(func(_, cc any) bool {
			cc.(*tsoConnectionContext).cancel()
			return true
		})
		// Clear the tso batch controller.
		if batchController != nil {
			batchController.clear()
		}
		tsoErr := errors.WithStack(errClosing)
		td.revokePendingRequests(tsoErr)
		wg.Done()
	}()
	// Daemon goroutine to update the connectionCtxs periodically and handle the `connectionCtxs` update event.
	go td.connectionCtxsUpdater()

	var (
		err       error
		streamCtx context.Context
		cancel    context.CancelFunc
		streamURL string
		stream    *tsoStream
	)

	concurrencyFactor := 0
	batchNoWait := false
	// Avoid loading from the dynamic options map too frequently.
	lastUpdateConcurrencyFactorTime := time.Now()
	const updateConcurrencyFactorInterval = time.Second * 5

	// Loop through each batch of TSO requests and send them for processing.
	streamLoopTimer := time.NewTimer(option.timeout)
	defer streamLoopTimer.Stop()

	// Create a not-started-timer to be used for batching.
	batchingTimer := time.NewTimer(0)
	<-batchingTimer.C
	defer batchingTimer.Stop()

	bo := retry.InitialBackoffer(updateMemberBackOffBaseTime, updateMemberTimeout, updateMemberBackOffBaseTime)
tsoBatchLoop:
	for {
		batchController = nil
		select {
		case <-ctx.Done():
			return
		default:
		}
		////Start to collect the TSO requests.
		//maxBatchWaitInterval := option.getMaxTSOBatchWaitInterval()
		// Once the TSO requests are collected, must make sure they could be finished or revoked eventually,
		// otherwise the upper caller may get blocked on waiting for the results.
		//if err = td.fetchPendingRequests(ctx, batchController); err != nil {
		//	// Finish the collected requests if the fetch failed.
		//	batchController.finishCollectedRequests(0, 0, 0, errors.WithStack(err))
		//	if err == context.Canceled {
		//		log.Info("[tso] stop fetching the pending tso requests due to context canceled",
		//			zap.String("dc-location", dc))
		//	} else {
		//		log.Error("[tso] fetch pending tso requests error",
		//			zap.String("dc-location", dc),
		//			zap.Error(errs.ErrClientGetTSO.FastGenByArgs(err.Error())))
		//	}
		//	return
		//}

		currentBatchStartTime := time.Now()
		if concurrencyFactor == 0 || currentBatchStartTime.Sub(lastUpdateConcurrencyFactorTime) > updateConcurrencyFactorInterval {
			lastUpdateConcurrencyFactorTime = currentBatchStartTime
			newConcurrencyFactor := option.getTSOClientConcurrencyFactor()
			newBatchNoWait := newConcurrencyFactor == 0
			if newConcurrencyFactor == 0 {
				newConcurrencyFactor = 1
			}
			if newConcurrencyFactor != concurrencyFactor || newBatchNoWait != batchNoWait {
				log.Info("[tso] switching concurrency factor", zap.Int("old", concurrencyFactor), zap.Int("new", concurrencyFactor), zap.Bool("batchNoWait", batchNoWait))
			}
			batchNoWait = newBatchNoWait
			// Adjust available tokens count
			if newConcurrencyFactor > concurrencyFactor {
				for concurrencyFactor < newConcurrencyFactor {
					td.tsoReqTokenCh <- struct{}{}
					concurrencyFactor++
				}
			} else if newConcurrencyFactor < concurrencyFactor {
				for concurrencyFactor > newConcurrencyFactor {
					select {
					case <-ctx.Done():
						log.Info("[tso] stop fetching the pending tso requests due to context canceled",
							zap.String("dc-location", dc))
						return
					case <-td.tsoReqTokenCh:
					}
					concurrencyFactor--
				}
			}
		}

		batchController = td.batchBufferPool.Get().(*tsoBatchController)
		batchController.collectedRequestCount = 0
<<<<<<< HEAD
		// Receive until the first request arrives AND a token is ready.
		for {
			select {
			case <-ctx.Done():
				log.Info("[tso] stop fetching the pending tso requests due to context canceled",
					zap.String("dc-location", dc))
				return
			case firstRequest := <-td.reqChan:
				batchController.batchStartTime = time.Now()
				batchController.pushRequest(firstRequest)
				// Token is not ready. Continue the loop to wait for the token or another request.
				continue
			case <-td.tsoReqTokenCh:
			}

			// A token is ready. If the first request didn't arrive, wait for it.
			if batchController.collectedRequestCount == 0 {
				select {
				case <-ctx.Done():
					log.Info("[tso] stop fetching the pending tso requests due to context canceled",
						zap.String("dc-location", dc))
					return
				case firstRequest := <-td.reqChan:
					batchController.batchStartTime = time.Now()
					batchController.pushRequest(firstRequest)
					// Token is not ready. Continue the loop to wait for the token or another request.
				}
			}

			break
=======
		// Receive the first request
		select {
		case <-ctx.Done():
			log.Info("[tso] stop fetching the pending tso requests due to context canceled",
				zap.String("dc-location", dc))
			return
		case firstRequest := <-td.reqChan:
			batchController.batchStartTime = time.Now()
			batchController.pushRequest(firstRequest, td.beforeHandleDurationHist, batchController.batchStartTime)
>>>>>>> d3aabb34
		}

		//if maxBatchWaitInterval >= 0 {
		//	batchController.adjustBestBatchSize()
		//}
		// Stop the timer if it's not stopped.
		if !streamLoopTimer.Stop() {
			select {
			case <-streamLoopTimer.C: // try to drain from the channel
			default:
			}
		}
		// We need be careful here, see more details in the comments of Timer.Reset.
		// https://pkg.go.dev/time@master#Timer.Reset
		streamLoopTimer.Reset(option.timeout)
		// Choose a stream to send the TSO gRPC request.
	streamChoosingLoop:
		for {
			connectionCtx := chooseStream(connectionCtxs)
			if connectionCtx != nil {
				streamCtx, cancel, streamURL, stream = connectionCtx.ctx, connectionCtx.cancel, connectionCtx.streamURL, connectionCtx.stream
			}
			// Check stream and retry if necessary.
			if stream == nil {
				log.Info("[tso] tso stream is not ready", zap.String("dc", dc))
				if provider.updateConnectionCtxs(ctx, dc, connectionCtxs, td.onBatchedRespReceived) {
					continue streamChoosingLoop
				}
				timer := time.NewTimer(retryInterval)
				select {
				case <-ctx.Done():
					// Finish the collected requests if the context is canceled.
					td.cancelCollectedRequests(batchController, errors.WithStack(err))
					timer.Stop()
					return
				case <-streamLoopTimer.C:
					err = errs.ErrClientCreateTSOStream.FastGenByArgs(errs.RetryTimeoutErr)
					log.Error("[tso] create tso stream error", zap.String("dc-location", dc), errs.ZapError(err))
					svcDiscovery.ScheduleCheckMemberChanged()
					// Finish the collected requests if the stream is failed to be created.
					td.cancelCollectedRequests(batchController, errors.WithStack(err))
					timer.Stop()
					continue tsoBatchLoop
				case <-timer.C:
					timer.Stop()
					continue streamChoosingLoop
				}
			}
			select {
			case <-streamCtx.Done():
				log.Info("[tso] tso stream is canceled", zap.String("dc", dc), zap.String("stream-url", streamURL))
				// Set `stream` to nil and remove this stream from the `connectionCtxs` due to being canceled.
				connectionCtxs.Delete(streamURL)
				cancel()
				stream = nil
				continue
			default:
				break streamChoosingLoop
			}
		}

		// Collected remaining requests for a batch
		latency := stream.EstimatedRoundTripLatency()
		estimateTSOLatencyGauge.WithLabelValues(td.dispatcherID, streamURL).Set(latency.Seconds())
		totalBatchTime := latency / time.Duration(concurrencyFactor)
<<<<<<< HEAD
		remainingBatchTime := totalBatchTime - time.Since(currentBatchStartTime)
		if remainingBatchTime > 0 && !batchNoWait {
=======
		waitTimerStart := time.Now()
		remainingBatchTime := totalBatchTime - waitTimerStart.Sub(currentBatchStartTime)
		if remainingBatchTime > 0 {
>>>>>>> d3aabb34
			if !batchingTimer.Stop() {
				select {
				case <-batchingTimer.C:
				default:
				}
			}
			batchingTimer.Reset(remainingBatchTime)
		batchingLoop:
			for {
				select {
				case <-ctx.Done():
					log.Info("[tso] stop fetching the pending tso requests due to context canceled",
						zap.String("dc-location", dc))
					return
				case req := <-td.reqChan:
					batchController.pushRequest(req, td.beforeHandleDurationHist, time.Now())
				case <-batchingTimer.C:
					break batchingLoop
				}
			}
		}
		waitTimerEnd := time.Now()
		td.batchWaitTimerDuration.Observe(waitTimerEnd.Sub(waitTimerStart).Seconds(), waitTimerEnd)

		nowaitCollectStart := time.Now()
		// Continue collecting as many as possible without blocking
	nonWaitingBatchLoop:
		for {
			select {
			case <-ctx.Done():
				log.Info("[tso] stop fetching the pending tso requests due to context canceled",
					zap.String("dc-location", dc))
				return
			case req := <-td.reqChan:
				batchController.pushRequest(req, td.beforeHandleDurationHist, nowaitCollectStart)
			default:
				break nonWaitingBatchLoop
			}
		}
		nowaitCollectEnd := time.Now()
		td.batchWaitTimerDuration.Observe(nowaitCollectEnd.Sub(nowaitCollectStart).Seconds(), nowaitCollectEnd)

		//done := make(chan struct{})
		//dl := newTSDeadline(option.timeout, done, cancel)
		//select {
		//case <-ctx.Done():
		//	// Finish the collected requests if the context is canceled.
		//	batchController.finishCollectedRequests(0, 0, 0, errors.WithStack(ctx.Err()))
		//	return
		//case td.tsDeadlineCh <- dl:
		//}
		// processRequests guarantees that the collected requests could be finished properly.
		err = td.processRequests(stream, dc, batchController)
		batchController = nil
		//close(done)
		// If error happens during tso stream handling, reset stream and run the next trial.
		if err != nil {
			select {
			case <-ctx.Done():
				return
			default:
			}
			svcDiscovery.ScheduleCheckMemberChanged()
			log.Error("[tso] getTS error after processing requests",
				zap.String("dc-location", dc),
				zap.String("stream-url", streamURL),
				zap.Error(errs.ErrClientGetTSO.FastGenByArgs(err.Error())))
			// Set `stream` to nil and remove this stream from the `connectionCtxs` due to error.
			connectionCtxs.Delete(streamURL)
			cancel()
			stream = nil
			// Because ScheduleCheckMemberChanged is asynchronous, if the leader changes, we better call `updateMember` ASAP.
			if IsLeaderChange(err) {
				if err := bo.Exec(ctx, svcDiscovery.CheckMemberChanged); err != nil {
					select {
					case <-ctx.Done():
						return
					default:
					}
				}
				// Because the TSO Follower Proxy could be configured online,
				// If we change it from on -> off, background updateConnectionCtxs
				// will cancel the current stream, then the EOF error caused by cancel()
				// should not trigger the updateConnectionCtxs here.
				// So we should only call it when the leader changes.
				provider.updateConnectionCtxs(ctx, dc, connectionCtxs, td.onBatchedRespReceived)
			}
		}
	}
}

// updateConnectionCtxs updates the `connectionCtxs` for the specified DC location regularly.
func (td *tsoDispatcher) connectionCtxsUpdater() {
	var (
		ctx            = td.ctx
		dc             = td.dc
		connectionCtxs = td.connectionCtxs
		provider       = td.provider
		option         = td.provider.getOption()
		updateTicker   = &time.Ticker{}
	)

	log.Info("[tso] start tso connection contexts updater", zap.String("dc-location", dc))
	setNewUpdateTicker := func(ticker *time.Ticker) {
		if updateTicker.C != nil {
			updateTicker.Stop()
		}
		updateTicker = ticker
	}
	// Set to nil before returning to ensure that the existing ticker can be GC.
	defer setNewUpdateTicker(nil)

	for {
		provider.updateConnectionCtxs(ctx, dc, connectionCtxs, td.onBatchedRespReceived)
		select {
		case <-ctx.Done():
			log.Info("[tso] exit tso connection contexts updater", zap.String("dc-location", dc))
			return
		case <-option.enableTSOFollowerProxyCh:
			// TODO: implement support of TSO Follower Proxy for the Local TSO.
			if dc != globalDCLocation {
				continue
			}
			enableTSOFollowerProxy := option.getEnableTSOFollowerProxy()
			log.Info("[tso] tso follower proxy status changed",
				zap.String("dc-location", dc),
				zap.Bool("enable", enableTSOFollowerProxy))
			if enableTSOFollowerProxy && updateTicker.C == nil {
				// Because the TSO Follower Proxy is enabled,
				// the periodic check needs to be performed.
				setNewUpdateTicker(time.NewTicker(memberUpdateInterval))
			} else if !enableTSOFollowerProxy && updateTicker.C != nil {
				// Because the TSO Follower Proxy is disabled,
				// the periodic check needs to be turned off.
				setNewUpdateTicker(&time.Ticker{})
			} else {
				continue
			}
		case <-updateTicker.C:
			// Triggered periodically when the TSO Follower Proxy is enabled.
		case <-td.updateConnectionCtxsCh:
			// Triggered by the leader/follower change.
		}
	}
}

// chooseStream uses the reservoir sampling algorithm to randomly choose a connection.
// connectionCtxs will only have only one stream to choose when the TSO Follower Proxy is off.
func chooseStream(connectionCtxs *sync.Map) (connectionCtx *tsoConnectionContext) {
	idx := 0
	connectionCtxs.Range(func(_, cc any) bool {
		j := rand.Intn(idx + 1)
		if j < 1 {
			connectionCtx = cc.(*tsoConnectionContext)
		}
		idx++
		return true
	})
	return connectionCtx
}

func (td *tsoDispatcher) processRequests(
	stream *tsoStream, dcLocation string, tbc *tsoBatchController,
) error {
	var (
		requests     = tbc.getCollectedRequests()
		traceRegions = make([]*trace.Region, 0, len(requests))
		spans        = make([]opentracing.Span, 0, len(requests))
	)
	for _, req := range requests {
		traceRegions = append(traceRegions, trace.StartRegion(req.requestCtx, "pdclient.tsoReqSend"))
		if span := opentracing.SpanFromContext(req.requestCtx); span != nil && span.Tracer() != nil {
			spans = append(spans, span.Tracer().StartSpan("pdclient.processRequests", opentracing.ChildOf(span.Context())))
		}
	}
	defer func() {
		for i := range spans {
			spans[i].Finish()
		}
		for i := range traceRegions {
			traceRegions[i].End()
		}
	}()

	var (
		count              = int64(len(requests))
		svcDiscovery       = td.provider.getServiceDiscovery()
		clusterID          = svcDiscovery.GetClusterID()
		keyspaceID         = svcDiscovery.GetKeyspaceID()
		reqKeyspaceGroupID = svcDiscovery.GetKeyspaceGroupID()
	)
	batchedReqID := td.nextBatchedReqID
	td.nextBatchedReqID++

	td.pendingBatches.Store(batchedReqID, tbc)
	err := stream.processRequests(batchedReqID,
		clusterID, keyspaceID, reqKeyspaceGroupID,
		dcLocation, count, tbc.batchStartTime)
	if err != nil {
		td.pendingBatches.Delete(batchedReqID)
		td.cancelCollectedRequests(tbc, err)
		return err
	}

	return nil
}

<<<<<<< HEAD
func (td *tsoDispatcher) cancelCollectedRequests(tbc *tsoBatchController, err error) {
	tbc.finishCollectedRequests(0, 0, 0, err)
	// Release a token.
	td.tsoReqTokenCh <- struct{}{}
}

func (td *tsoDispatcher) onBatchedRespReceived(reqID uint64, result tsoRequestResult, err error, statFunc func(latency time.Duration)) {
=======
func (td *tsoDispatcher) onBatchedRespReceived(reqID uint64, result tsoRequestResult, err error, statFunc func(latency time.Duration, now time.Time)) {
>>>>>>> d3aabb34
	tbc, loaded := td.pendingBatches.LoadAndDelete(reqID)
	if !loaded {
		log.Info("received response for already abandoned requests")
		return
	}
	typedTbc := tbc.(*tsoBatchController)
	//curTSOInfo := &tsoInfo{
	//	tsoServer:           stream.getServerURL(),
	//	reqKeyspaceGroupID:  reqKeyspaceGroupID,
	//	respKeyspaceGroupID: respKeyspaceGroupID,
	//	respReceivedAt:      time.Now(),
	//	physical:            physical,
	//	logical:             logical,
	//}
	// `logical` is the largest ts's logical part here, we need to do the subtracting before we finish each TSO request.
	firstLogical := tsoutil.AddLogical(result.logical, -int64(result.count)+1, result.suffixBits)
	//td.compareAndSwapTS(curTSOInfo, firstLogical)
	finishCollectedRequests(typedTbc.getCollectedRequests(), result.physical, firstLogical, result.suffixBits, err, statFunc)
	typedTbc.collectedRequestCount = 0
	td.batchBufferPool.Put(typedTbc)
	// Release a token.
	td.tsoReqTokenCh <- struct{}{}
}

func (td *tsoDispatcher) revokePendingRequests(err error) {
	for i := 0; i < len(td.reqChan); i++ {
		req := <-td.reqChan
		req.tryDone(err)
	}
}

func (td *tsoDispatcher) compareAndSwapTS(
	curTSOInfo *tsoInfo, firstLogical int64,
) {
	if td.lastTSOInfo != nil {
		var (
			lastTSOInfo = td.lastTSOInfo
			dc          = td.dc
			physical    = curTSOInfo.physical
			keyspaceID  = td.provider.getServiceDiscovery().GetKeyspaceID()
		)
		if td.lastTSOInfo.respKeyspaceGroupID != curTSOInfo.respKeyspaceGroupID {
			log.Info("[tso] keyspace group changed",
				zap.String("dc-location", dc),
				zap.Uint32("old-group-id", lastTSOInfo.respKeyspaceGroupID),
				zap.Uint32("new-group-id", curTSOInfo.respKeyspaceGroupID))
		}
		// The TSO we get is a range like [largestLogical-count+1, largestLogical], so we save the last TSO's largest logical
		// to compare with the new TSO's first logical. For example, if we have a TSO resp with logical 10, count 5, then
		// all TSOs we get will be [6, 7, 8, 9, 10]. lastTSOInfo.logical stores the logical part of the largest ts returned
		// last time.
		if tsoutil.TSLessEqual(physical, firstLogical, lastTSOInfo.physical, lastTSOInfo.logical) {
			log.Panic("[tso] timestamp fallback",
				zap.String("dc-location", dc),
				zap.Uint32("keyspace", keyspaceID),
				zap.String("last-ts", fmt.Sprintf("(%d, %d)", lastTSOInfo.physical, lastTSOInfo.logical)),
				zap.String("cur-ts", fmt.Sprintf("(%d, %d)", physical, firstLogical)),
				zap.String("last-tso-server", lastTSOInfo.tsoServer),
				zap.String("cur-tso-server", curTSOInfo.tsoServer),
				zap.Uint32("last-keyspace-group-in-request", lastTSOInfo.reqKeyspaceGroupID),
				zap.Uint32("cur-keyspace-group-in-request", curTSOInfo.reqKeyspaceGroupID),
				zap.Uint32("last-keyspace-group-in-response", lastTSOInfo.respKeyspaceGroupID),
				zap.Uint32("cur-keyspace-group-in-response", curTSOInfo.respKeyspaceGroupID),
				zap.Time("last-response-received-at", lastTSOInfo.respReceivedAt),
				zap.Time("cur-response-received-at", curTSOInfo.respReceivedAt))
		}
	}
	td.lastTSOInfo = curTSOInfo
}<|MERGE_RESOLUTION|>--- conflicted
+++ resolved
@@ -302,7 +302,6 @@
 
 		batchController = td.batchBufferPool.Get().(*tsoBatchController)
 		batchController.collectedRequestCount = 0
-<<<<<<< HEAD
 		// Receive until the first request arrives AND a token is ready.
 		for {
 			select {
@@ -312,7 +311,7 @@
 				return
 			case firstRequest := <-td.reqChan:
 				batchController.batchStartTime = time.Now()
-				batchController.pushRequest(firstRequest)
+				batchController.pushRequest(firstRequest, td.beforeHandleDurationHist, batchController.batchStartTime)
 				// Token is not ready. Continue the loop to wait for the token or another request.
 				continue
 			case <-td.tsoReqTokenCh:
@@ -327,23 +326,12 @@
 					return
 				case firstRequest := <-td.reqChan:
 					batchController.batchStartTime = time.Now()
-					batchController.pushRequest(firstRequest)
+					batchController.pushRequest(firstRequest, td.beforeHandleDurationHist, batchController.batchStartTime)
 					// Token is not ready. Continue the loop to wait for the token or another request.
 				}
 			}
 
 			break
-=======
-		// Receive the first request
-		select {
-		case <-ctx.Done():
-			log.Info("[tso] stop fetching the pending tso requests due to context canceled",
-				zap.String("dc-location", dc))
-			return
-		case firstRequest := <-td.reqChan:
-			batchController.batchStartTime = time.Now()
-			batchController.pushRequest(firstRequest, td.beforeHandleDurationHist, batchController.batchStartTime)
->>>>>>> d3aabb34
 		}
 
 		//if maxBatchWaitInterval >= 0 {
@@ -409,14 +397,9 @@
 		latency := stream.EstimatedRoundTripLatency()
 		estimateTSOLatencyGauge.WithLabelValues(td.dispatcherID, streamURL).Set(latency.Seconds())
 		totalBatchTime := latency / time.Duration(concurrencyFactor)
-<<<<<<< HEAD
-		remainingBatchTime := totalBatchTime - time.Since(currentBatchStartTime)
-		if remainingBatchTime > 0 && !batchNoWait {
-=======
 		waitTimerStart := time.Now()
 		remainingBatchTime := totalBatchTime - waitTimerStart.Sub(currentBatchStartTime)
-		if remainingBatchTime > 0 {
->>>>>>> d3aabb34
+		if remainingBatchTime > 0 && !batchNoWait {
 			if !batchingTimer.Stop() {
 				select {
 				case <-batchingTimer.C:
@@ -624,17 +607,13 @@
 	return nil
 }
 
-<<<<<<< HEAD
 func (td *tsoDispatcher) cancelCollectedRequests(tbc *tsoBatchController, err error) {
 	tbc.finishCollectedRequests(0, 0, 0, err)
 	// Release a token.
 	td.tsoReqTokenCh <- struct{}{}
 }
 
-func (td *tsoDispatcher) onBatchedRespReceived(reqID uint64, result tsoRequestResult, err error, statFunc func(latency time.Duration)) {
-=======
 func (td *tsoDispatcher) onBatchedRespReceived(reqID uint64, result tsoRequestResult, err error, statFunc func(latency time.Duration, now time.Time)) {
->>>>>>> d3aabb34
 	tbc, loaded := td.pendingBatches.LoadAndDelete(reqID)
 	if !loaded {
 		log.Info("received response for already abandoned requests")
