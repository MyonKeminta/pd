--- conflicted
+++ resolved
@@ -14,7 +14,7 @@
 
 type Node struct {
 	idx       int
-	timestamp int64 // unix-nano
+	timestamp int64 // UnixNano-nano
 	leader    uint64
 	eventType string
 
@@ -79,7 +79,7 @@
 		log.Errorf("[Split] not found latest info of region %v", originID)
 		return
 	}
-	now := time.Now().Unix()
+	now := time.Now().UnixNano()
 	log.Infof("[RegionSplit] region %v, ts: %v", originID, now)
 	origin := h.nodes[index]
 
@@ -106,7 +106,7 @@
 	h.Lock()
 	defer h.Unlock()
 
-	now := time.Now().Unix()
+	now := time.Now().UnixNano()
 	log.Infof("[RegionMerge] region %v, ts: %v", region.GetID(), now)
 	var parents []int
 
@@ -148,7 +148,7 @@
 	h.Lock()
 	defer h.Unlock()
 
-	now := time.Now().Unix()
+	now := time.Now().UnixNano()
 	index, ok := h.latest[region.GetID()]
 	if !ok {
 		log.Errorf("[Leader] not found latest info of region %v", region.GetID())
@@ -178,7 +178,7 @@
 	h.Lock()
 	defer h.Unlock()
 
-	now := time.Now().Unix()
+	now := time.Now().UnixNano()
 	index, ok := h.latest[region.GetID()]
 	if !ok {
 		log.Errorf("[Conf] not found latest info of region %v", region.GetID())
@@ -206,14 +206,8 @@
 func (h *regionHistory) onRegionBootstrap(region *metapb.Region) {
 	h.Lock()
 	defer h.Unlock()
-<<<<<<< HEAD
-	now := time.Now().Unix()
+	now := time.Now().UnixNano()
 	log.Infof("[Boorstrap] region %v, ts: %v", region.GetId(), now)
-=======
-
-	now := time.Now().UnixNano()
-	log.Infof("[Bootstrap] region %v on %v", region.GetId(), now)
->>>>>>> 046e2346
 	idx := len(h.nodes)
 	// the first region
 	n := &Node{
