// Copyright 2016 TiKV Project Authors.
//
// Licensed under the Apache License, Version 2.0 (the "License");
// you may not use this file except in compliance with the License.
// You may obtain a copy of the License at
//
//     http://www.apache.org/licenses/LICENSE-2.0
//
// Unless required by applicable law or agreed to in writing, software
// distributed under the License is distributed on an "AS IS" BASIS,
// See the License for the specific language governing permissions and
// limitations under the License.

package tso

import (
	"path"
	"sync"
	"sync/atomic"
	"time"

	"github.com/pingcap/failpoint"
	"github.com/pingcap/kvproto/pkg/pdpb"
	"github.com/pingcap/log"
	"github.com/tikv/pd/pkg/errs"
	"github.com/tikv/pd/pkg/etcdutil"
	"github.com/tikv/pd/pkg/tsoutil"
	"github.com/tikv/pd/pkg/typeutil"
	"github.com/tikv/pd/server/election"
	"go.etcd.io/etcd/clientv3"
	"go.uber.org/zap"
)

const (
	timestampKey = "timestamp"
	// updateTimestampGuard is the min timestamp interval.
	updateTimestampGuard = time.Millisecond
	// maxLogical is the max upper limit for logical time.
	// When a TSO's logical time reaches this limit,
	// the physical time will be forced to increase.
	maxLogical = int64(1 << 18)
)

// tsoObject is used to store the current TSO in memory.
type tsoObject struct {
	physical time.Time
	logical  int64
}

// timestampOracle is used to maintain the logic of TSO.
type timestampOracle struct {
	client   *clientv3.Client
	rootPath string
	// TODO: remove saveInterval
<<<<<<< HEAD
	saveInterval           time.Duration
	updatePhysicalInterval time.Duration
	maxResetTSGap          func() time.Duration
	tso                    unsafe.Pointer
	lastSavedTime          atomic.Value
=======
	saveInterval  time.Duration
	maxResetTSGap func() time.Duration
	// tso info stored in the memory
	tsoMux struct {
		sync.RWMutex
		tso *tsoObject
	}
	// last timestamp window stored in etcd
	lastSavedTime atomic.Value // stored as time.Time
}

func (t *timestampOracle) setTSOPhysical(next time.Time) {
	t.tsoMux.Lock()
	defer t.tsoMux.Unlock()
	// make sure the ts won't fall back
	if t.tsoMux.tso == nil || typeutil.SubTimeByWallClock(next, t.tsoMux.tso.physical) >= updateTimestampGuard {
		t.tsoMux.tso = &tsoObject{physical: next}
	}
}

func (t *timestampOracle) getTSO() (time.Time, int64) {
	t.tsoMux.RLock()
	defer t.tsoMux.RUnlock()
	if t.tsoMux.tso == nil {
		return typeutil.ZeroTime, 0
	}
	return t.tsoMux.tso.physical, t.tsoMux.tso.logical
}

// generateTSO will add the TSO's logical part with the given count and returns the new TSO result.
func (t *timestampOracle) generateTSO(count int64) (physical int64, logical int64) {
	t.tsoMux.Lock()
	defer t.tsoMux.Unlock()
	if t.tsoMux.tso == nil {
		return 0, 0
	}
	physical = t.tsoMux.tso.physical.UnixNano() / int64(time.Millisecond)
	t.tsoMux.tso.logical += count
	logical = t.tsoMux.tso.logical
	return physical, logical
>>>>>>> 427dd4c0
}

func (t *timestampOracle) getTimestampPath() string {
	return path.Join(t.rootPath, timestampKey)
}

func (t *timestampOracle) loadTimestamp() (time.Time, error) {
	data, err := etcdutil.GetValue(t.client, t.getTimestampPath())
	if err != nil {
		return typeutil.ZeroTime, err
	}
	if len(data) == 0 {
		return typeutil.ZeroTime, nil
	}
	return typeutil.ParseTimestamp(data)
}

// save timestamp, if lastTs is 0, we think the timestamp doesn't exist, so create it,
// otherwise, update it.
func (t *timestampOracle) saveTimestamp(leadership *election.Leadership, ts time.Time) error {
	key := t.getTimestampPath()
	data := typeutil.Uint64ToBytes(uint64(ts.UnixNano()))
	resp, err := leadership.LeaderTxn().
		Then(clientv3.OpPut(key, string(data))).
		Commit()
	if err != nil {
		return errs.ErrEtcdKVPut.Wrap(err).GenWithStackByCause()
	}
	if !resp.Succeeded {
		return errs.ErrEtcdTxn.FastGenByArgs()
	}
	t.lastSavedTime.Store(ts)
	return nil
}

// SyncTimestamp is used to synchronize the timestamp.
func (t *timestampOracle) SyncTimestamp(leadership *election.Leadership) error {
	tsoCounter.WithLabelValues("sync").Inc()

	failpoint.Inject("delaySyncTimestamp", func() {
		time.Sleep(time.Second)
	})

	last, err := t.loadTimestamp()
	if err != nil {
		return err
	}

	next := time.Now()
	failpoint.Inject("fallBackSync", func() {
		next = next.Add(time.Hour)
	})

	// If the current system time minus the saved etcd timestamp is less than `updateTimestampGuard`,
	// the timestamp allocation will start from the saved etcd timestamp temporarily.
	if typeutil.SubTimeByWallClock(next, last) < updateTimestampGuard {
		log.Error("system time may be incorrect", zap.Time("last", last), zap.Time("next", next), errs.ZapError(errs.ErrIncorrectSystemTime))
		next = last.Add(updateTimestampGuard)
	}

	save := next.Add(t.saveInterval)
	if err = t.saveTimestamp(leadership, save); err != nil {
		tsoCounter.WithLabelValues("err_save_sync_ts").Inc()
		return err
	}

	tsoCounter.WithLabelValues("sync_ok").Inc()
	log.Info("sync and save timestamp", zap.Time("last", last), zap.Time("save", save), zap.Time("next", next))
	// save into memory
	t.setTSOPhysical(next)
	return nil
}

// isInitialized is used to check whether the timestampOracle is initialized.
// There are two situations we have an uninitialized timestampOracle:
// 1. When the SyncTimestamp has not been called yet.
// 2. When the ResetUserTimestamp has been called already.
func (t *timestampOracle) isInitialized() bool {
	t.tsoMux.RLock()
	defer t.tsoMux.RUnlock()
	return t.tsoMux.tso != nil
}

// ResetUserTimestamp update the physical part with specified TSO.
func (t *timestampOracle) ResetUserTimestamp(leadership *election.Leadership, tso uint64) error {
	if !leadership.Check() {
		tsoCounter.WithLabelValues("err_lease_reset_ts").Inc()
		return errs.ErrResetUserTimestamp.FastGenByArgs("lease expired")
	}
	physical, _ := tsoutil.ParseTS(tso)
	next := physical.Add(time.Millisecond)
	prev, _ := t.getTSO()
	// do not update if next is less/before than prev
	if typeutil.SubTimeByWallClock(next, prev) < updateTimestampGuard {
		tsoCounter.WithLabelValues("err_reset_small_ts").Inc()
		return errs.ErrResetUserTimestamp.FastGenByArgs("the specified ts is too small than now")
	}
	// do not update if next is too greater than prev
	if typeutil.SubTimeByWallClock(next, prev) >= t.maxResetTSGap() {
		tsoCounter.WithLabelValues("err_reset_large_ts").Inc()
		return errs.ErrResetUserTimestamp.FastGenByArgs("the specified ts is too large than now")
	}
	// save into etcd only if the time difference is big enough
	if typeutil.SubTimeByWallClock(next, prev) > 3*updateTimestampGuard {
		save := next.Add(t.saveInterval)
		if err := t.saveTimestamp(leadership, save); err != nil {
			tsoCounter.WithLabelValues("err_save_reset_ts").Inc()
			return err
		}
	}
	// save into memory
	t.setTSOPhysical(next)
	tsoCounter.WithLabelValues("reset_tso_ok").Inc()
	return nil
}

// UpdateTimestamp is used to update the timestamp.
// This function will do two things:
// 1. When the logical time is going to be used up, increase the current physical time.
// 2. When the time window is not big enough, which means the saved etcd time minus the next physical time
//    will be less than or equal to `updateTimestampGuard`, then the time window needs to be updated and
//    we also need to save the next physical time plus `TSOSaveInterval` into etcd.
//
// Here is some constraints that this function must satisfy:
// 1. The saved time is monotonically increasing.
// 2. The physical time is monotonically increasing.
// 3. The physical time is always less than the saved timestamp.
func (t *timestampOracle) UpdateTimestamp(leadership *election.Leadership) error {
	prevPhysical, prevLogical := t.getTSO()
	now := time.Now()

	failpoint.Inject("fallBackUpdate", func() {
		now = now.Add(time.Hour)
	})

	tsoCounter.WithLabelValues("save").Inc()

<<<<<<< HEAD
	jetLag := typeutil.SubTimeByWallClock(now, prev.physical)
	if jetLag > 3*t.updatePhysicalInterval {
		log.Warn("clock offset", zap.Duration("jet-lag", jetLag), zap.Time("prev-physical", prev.physical), zap.Time("now", now))
=======
	jetLag := typeutil.SubTimeByWallClock(now, prevPhysical)
	if jetLag > 3*UpdateTimestampStep {
		log.Warn("clock offset", zap.Duration("jet-lag", jetLag), zap.Time("prev-physical", prevPhysical), zap.Time("now", now))
>>>>>>> 427dd4c0
		tsoCounter.WithLabelValues("slow_save").Inc()
	}

	if jetLag < 0 {
		tsoCounter.WithLabelValues("system_time_slow").Inc()
	}

	var next time.Time
	// If the system time is greater, it will be synchronized with the system time.
	if jetLag > updateTimestampGuard {
		next = now
	} else if prevLogical > maxLogical/2 {
		// The reason choosing maxLogical/2 here is that it's big enough for common cases.
		// Because there is enough timestamp can be allocated before next update.
		log.Warn("the logical time may be not enough", zap.Int64("prev-logical", prevLogical))
		next = prevPhysical.Add(time.Millisecond)
	} else {
		// It will still use the previous physical time to alloc the timestamp.
		tsoCounter.WithLabelValues("skip_save").Inc()
		return nil
	}

	// It is not safe to increase the physical time to `next`.
	// The time window needs to be updated and saved to etcd.
	if typeutil.SubTimeByWallClock(t.lastSavedTime.Load().(time.Time), next) <= updateTimestampGuard {
		save := next.Add(t.saveInterval)
		if err := t.saveTimestamp(leadership, save); err != nil {
			tsoCounter.WithLabelValues("err_save_update_ts").Inc()
			return err
		}
	}
	// save into memory
	t.setTSOPhysical(next)
	tsoGauge.WithLabelValues("tso").Set(float64(next.Unix()))

	return nil
}

// getTS is used to get a timestamp.
func (t *timestampOracle) getTS(leadership *election.Leadership, count uint32) (pdpb.Timestamp, error) {
	var resp pdpb.Timestamp

	if count == 0 {
		return resp, errs.ErrGenerateTimestamp.FastGenByArgs("tso count should be positive")
	}

	maxRetryCount := 10
	failpoint.Inject("skipRetryGetTS", func() {
		maxRetryCount = 1
	})

	for i := 0; i < maxRetryCount; i++ {
		currentPhysical, currentLogical := t.getTSO()
		if currentPhysical == typeutil.ZeroTime {
			// If it's leader, maybe SyncTimestamp hasn't completed yet
			if leadership.Check() {
				log.Info("sync hasn't completed yet, wait for a while")
				time.Sleep(200 * time.Millisecond)
				continue
			}
			log.Error("invalid timestamp",
				zap.Any("timestamp-physical", currentPhysical),
				zap.Any("timestamp-logical", currentLogical),
				errs.ZapError(errs.ErrInvalidTimestamp))
			return pdpb.Timestamp{}, errs.ErrGenerateTimestamp.FastGenByArgs("timestamp in memory isn't initialized")
		}
		// Get a new TSO result with the given count
		resp.Physical, resp.Logical = t.generateTSO(int64(count))
		if resp.Physical == 0 {
			return pdpb.Timestamp{}, errs.ErrGenerateTimestamp.FastGenByArgs("timestamp in memory has been reset")
		}
		if resp.Logical >= maxLogical {
			log.Error("logical part outside of max logical interval, please check ntp time",
				zap.Reflect("response", resp),
				zap.Int("retry-count", i), errs.ZapError(errs.ErrLogicOverflow))
			tsoCounter.WithLabelValues("logical_overflow").Inc()
			time.Sleep(t.updatePhysicalInterval)
			continue
		}
		// In case lease expired after the first check.
		if !leadership.Check() {
			return pdpb.Timestamp{}, errs.ErrGenerateTimestamp.FastGenByArgs("not the pd or local tso allocator leader")
		}
		return resp, nil
	}
	return resp, errs.ErrGenerateTimestamp.FastGenByArgs("maximum number of retries exceeded")
}

// ResetTimestamp is used to reset the timestamp in memory.
func (t *timestampOracle) ResetTimestamp() {
	t.tsoMux.Lock()
	defer t.tsoMux.Unlock()
	log.Info("reset the timestamp in memory")
	t.tsoMux.tso = nil
}<|MERGE_RESOLUTION|>--- conflicted
+++ resolved
@@ -52,14 +52,8 @@
 	client   *clientv3.Client
 	rootPath string
 	// TODO: remove saveInterval
-<<<<<<< HEAD
-	saveInterval           time.Duration
+	saveInterval  time.Duration
 	updatePhysicalInterval time.Duration
-	maxResetTSGap          func() time.Duration
-	tso                    unsafe.Pointer
-	lastSavedTime          atomic.Value
-=======
-	saveInterval  time.Duration
 	maxResetTSGap func() time.Duration
 	// tso info stored in the memory
 	tsoMux struct {
@@ -99,7 +93,6 @@
 	t.tsoMux.tso.logical += count
 	logical = t.tsoMux.tso.logical
 	return physical, logical
->>>>>>> 427dd4c0
 }
 
 func (t *timestampOracle) getTimestampPath() string {
@@ -237,15 +230,9 @@
 
 	tsoCounter.WithLabelValues("save").Inc()
 
-<<<<<<< HEAD
-	jetLag := typeutil.SubTimeByWallClock(now, prev.physical)
+	jetLag := typeutil.SubTimeByWallClock(now, prevPhysical)
 	if jetLag > 3*t.updatePhysicalInterval {
-		log.Warn("clock offset", zap.Duration("jet-lag", jetLag), zap.Time("prev-physical", prev.physical), zap.Time("now", now))
-=======
-	jetLag := typeutil.SubTimeByWallClock(now, prevPhysical)
-	if jetLag > 3*UpdateTimestampStep {
 		log.Warn("clock offset", zap.Duration("jet-lag", jetLag), zap.Time("prev-physical", prevPhysical), zap.Time("now", now))
->>>>>>> 427dd4c0
 		tsoCounter.WithLabelValues("slow_save").Inc()
 	}
 
