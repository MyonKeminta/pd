--- conflicted
+++ resolved
@@ -85,7 +85,6 @@
     @Component
     export default class Navbar extends Vue {
         useStartTime: boolean = false;
-<<<<<<< HEAD
         startTime: Date = new Date();
         useEndTime: boolean = false;
         endTime: Date = new Date();
@@ -94,15 +93,12 @@
         editedStartTime: Date = new Date();
         editedUseEndTime: boolean = false;
         editedEndTime: Date = new Date();
-=======
-        startDate: Date | null = new Date();
+
         key: string = "";
->>>>>>> 184fb436
 
         onAllClicked() {
             this.$emit("on-all-clicked");
         }
-<<<<<<< HEAD
 
         mounted() {
             this.startTime.setDate(this.startTime.getDate() - 1);
@@ -131,10 +127,10 @@
                     return "Time range not set";
                 }
             }
-=======
+        }
+
         onKeyClicked() {
             this.$emit("on-key-clicked", this.key);
->>>>>>> 184fb436
         }
     }
 </script>
